--- conflicted
+++ resolved
@@ -6,21 +6,12 @@
 here = os.path.abspath(os.path.dirname(__file__))
 README = open(os.path.join(here, 'README')).read()
 
-<<<<<<< HEAD
-version = '0.5.3'
-=======
 version = '0.5.4'
->>>>>>> 52bba3a8
 
 install_requires = [
     'eduid_userdb >= 0.4.0b9',
     'eduid_common[idp] >= 0.2.1b4',
-
-<<<<<<< HEAD
     'pysaml2 == 4.6.1',
-=======
-    'pysaml2 == 4.6.0',
->>>>>>> 52bba3a8
     'cherrypy == 15.0',
     'defusedxml >= 0.5.0',
     'six',
