--- conflicted
+++ resolved
@@ -152,17 +152,10 @@
         self.userdb = userdb
         self.auth_client = auth_client
         if self.auth_client is None:
-<<<<<<< HEAD
-            self.auth_client = get_vccs_client(config.get('VCCS_URL'))
-        self.authn_store = authn_store
-        if self.authn_store is None and config.get('MONGO_URI'):
-            self.authn_store = AuthnInfoStoreMDB(uri = config.get('MONGO_URI'), logger = logger)
-=======
             self.auth_client = get_vccs_client(config['VCCS_URL'])
         self.authn_store = authn_store
         if self.authn_store is None and config.get('MONGO_URI'):
             self.authn_store = AuthnInfoStoreMDB(uri = config['MONGO_URI'], logger = logger)
->>>>>>> eeeb11ce
 
     def password_authn(self, data: dict) -> Optional[AuthnData]:
         """
@@ -211,17 +204,10 @@
         pw_credentials = user.credentials.filter(Password).to_list()
         if self.authn_store:  # requires optional configuration
             authn_info = self.authn_store.get_user_authn_info(user)
-<<<<<<< HEAD
-            if authn_info.failures_this_month() > self.config.get('MAX_AUTHN_FAILURES_PER_MONTH'):
-                self.logger.info("User {!r} AuthN failures this month {!r} > {!r}".format(
-                    user, authn_info.failures_this_month(),
-                    self.config.get('MAX_AUTHN_FAILURES_PER_MONTH')))
-=======
             if authn_info.failures_this_month() > self.config['MAX_AUTHN_FAILURES_PER_MONTH']:
                 self.logger.info("User {!r} AuthN failures this month {!r} > {!r}".format(
                     user, authn_info.failures_this_month(),
                     self.config['MAX_AUTHN_FAILURES_PER_MONTH']))
->>>>>>> eeeb11ce
                 raise eduid_idp.error.TooManyRequests("Too Many Requests")
 
             # Optimize list of credentials to try based on which credentials the
