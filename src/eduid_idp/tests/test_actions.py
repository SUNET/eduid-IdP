#!/usr/bin/python
#
# Copyright (c) 2014 NORDUnet A/S
# All rights reserved.
#
#   Redistribution and use in source and binary forms, with or
#   without modification, are permitted provided that the following
#   conditions are met:
#
#     1. Redistributions of source code must retain the above copyright
#        notice, this list of conditions and the following disclaimer.
#     2. Redistributions in binary form must reproduce the above
#        copyright notice, this list of conditions and the following
#        disclaimer in the documentation and/or other materials provided
#        with the distribution.
#     3. Neither the name of the NORDUnet nor the names of its
#        contributors may be used to endorse or promote products derived
#        from this software without specific prior written permission.
#
# THIS SOFTWARE IS PROVIDED BY THE COPYRIGHT HOLDERS AND CONTRIBUTORS
# "AS IS" AND ANY EXPRESS OR IMPLIED WARRANTIES, INCLUDING, BUT NOT
# LIMITED TO, THE IMPLIED WARRANTIES OF MERCHANTABILITY AND FITNESS
# FOR A PARTICULAR PURPOSE ARE DISCLAIMED. IN NO EVENT SHALL THE
# COPYRIGHT HOLDER OR CONTRIBUTORS BE LIABLE FOR ANY DIRECT, INDIRECT,
# INCIDENTAL, SPECIAL, EXEMPLARY, OR CONSEQUENTIAL DAMAGES (INCLUDING,
# BUT NOT LIMITED TO, PROCUREMENT OF SUBSTITUTE GOODS OR SERVICES;
# LOSS OF USE, DATA, OR PROFITS; OR BUSINESS INTERRUPTION) HOWEVER
# CAUSED AND ON ANY THEORY OF LIABILITY, WHETHER IN CONTRACT, STRICT
# LIABILITY, OR TORT (INCLUDING NEGLIGENCE OR OTHERWISE) ARISING IN
# ANY WAY OUT OF THE USE OF THIS SOFTWARE, EVEN IF ADVISED OF THE
# POSSIBILITY OF SUCH DAMAGE.
#
# Author : Enrique Perez <enrique@cazalla.net>
#

import os
import logging
import pkg_resources

import six
import bson
import webtest
import cherrypy

from mock import patch

import eduid_idp
from eduid_idp.tests.test_SSO import make_SAML_request
from eduid_idp.idp import IdPApplication

import eduid_userdb
from eduid_userdb.testing import MongoTestCase

from saml2.authn_context import PASSWORDPROTECTEDTRANSPORT


logger = logging.getLogger(__name__)

local = cherrypy.lib.httputil.Host('127.0.0.1', 50000, "")
remote = cherrypy.lib.httputil.Host('127.0.0.1', 50001, "")


# noinspection PyProtectedMember
class TestActions(MongoTestCase):

    def setUp(self):
        super(TestActions, self).setUp(celery=None, get_attribute_manager=None)

        # load the IdP configuration
        datadir = pkg_resources.resource_filename(__name__, 'data')
        self.config_file = os.path.join(datadir, 'test_actions.ini')
        _defaults = eduid_idp.config._CONFIG_DEFAULTS
        _defaults['mongo_uri'] = self.tmp_db.get_uri('')
        _defaults['pysaml2_config'] = os.path.join(datadir, 'test_SSO_conf.py')
        self.config = eduid_idp.config.IdPConfig(self.config_file, debug=False, defaults=_defaults)

        # Create the IdP app
        self.idp_app = IdPApplication(logger, self.config)

        self.actions = self.idp_app.actions_db

        # setup some test data
        _email = 'johnsmith@example.com'
        self.test_user = self.amdb.get_user_by_mail(_email)
<<<<<<< HEAD
        self.test_action = self.actions.add_action(eppn_or_userid = self.test_user.eppn,
=======
        self.test_action = self.actions.add_action(self.test_user.user_id,
>>>>>>> 77800d01
                                                   action_type = 'dummy',
                                                   preference = 100,
                                                   params = {})


        # prevent the HTTP server from ever starting
        cherrypy.server.unsubscribe()
        # mount the IdP app in the cherrypy app server
        cherrypy.tree.mount(self.idp_app, '/')

        # create a webtest testing environment
        from six.moves.http_cookiejar import CookieJar
        self.http = webtest.TestApp(cherrypy.tree,
                                    extra_environ={'wsgi.url_scheme': 'https'},
                                    cookiejar=CookieJar())

    def tearDown(self):
        # reset the testing environment
        self.http.reset()
        super(TestActions, self).tearDown()

    def test_no_actions(self):

        # Remove the standard test_action from the database
        self.actions.remove_action_by_id(self.test_action.action_id)

        # make the SAML authn request
        req = make_SAML_request(PASSWORDPROTECTEDTRANSPORT)

        # post the request to the test environment
        resp = self.http.post('/sso/post', {'SAMLRequest': req})

        # grab the login form from the response
        form = resp.forms['login-form']

        # fill in the form and post it to the test env
        _email = 'johnsmith@example.com'
        form['username'].value = _email
        form['password'].value = '123456'

        # Patch the VCCSClient so we do not need a vccs server
        from vccs_client import VCCSClient
        with patch.object(VCCSClient, 'authenticate'):
            VCCSClient.authenticate.return_value = True

            # post the login form to the test env
            resp = form.submit()
            self.assertEqual(resp.status, '302 Found')

        # Register user acceptance for the ToU version in use
        from eduid_userdb.tou import ToUEvent
        tou = ToUEvent(version = self.config.tou_version,
                       application = 'unit test',
                       created_ts = True,
                       event_id = bson.ObjectId(),
                       )
        user = self.amdb.get_user_by_mail(_email)
        assert(isinstance(user, eduid_userdb.User))
        user.tou.add(tou)
        self.amdb.save(user)

        # get the redirect url. set the cookies manually,
        # for some reason webtest doesn't set them in the request
        cookies = '; '.join(['{}={}'.format(k, v) for k, v
                             in self.http.cookies.items()])
        resp = self.http.get(resp.location, headers={'Cookie': cookies})
        self.assertEqual(resp.status, '200 Ok')
        self.assertIn(six.b('action="https://sp.example.edu/saml2/acs/"'), resp.body)

    def test_action(self):

        # make the SAML authn request
        req = make_SAML_request(PASSWORDPROTECTEDTRANSPORT)

        # post the request to the test environment
        resp = self.http.post('/sso/post', {'SAMLRequest': req})

        # grab the login form from the response
        form = resp.forms['login-form']

        # fill in the form and post it to the test env
        form['username'].value = self.test_user.mail_addresses.primary.email
        form['password'].value = '123456'

        # Patch the VCCSClient so we do not need a vccs server
        from vccs_client import VCCSClient
        with patch.object(VCCSClient, 'authenticate'):
            VCCSClient.authenticate.return_value = True

            # post the login form to the test env
            resp = form.submit()
            self.assertEqual(resp.status, '302 Found')

        # get the redirect url. set the cookies manually,
        # for some reason webtest doesn't set them in the request
        cookies = '; '.join(['{}={}'.format(k, v) for k, v
                             in self.http.cookies.items()])
        resp = self.http.get(resp.location, headers={'Cookie': cookies})
        self.assertEqual(resp.status, '302 Found')
        self.assertIn(self.config.actions_app_uri, resp.location)

    def test_add_action(self):

        # make the SAML authn request
        req = make_SAML_request(PASSWORDPROTECTEDTRANSPORT)

        resp = self.http.post('/sso/post', {'SAMLRequest': req})

        # grab the login form from the response
        form = resp.forms['login-form']

        # fill in the form and post it to the test env
        form['username'].value = 'johnsmith@example.com'
        form['password'].value = '123456'

        # Patch the VCCSClient so we do not need a vccs server
        from vccs_client import VCCSClient
        with patch.object(VCCSClient, 'authenticate'):
            VCCSClient.authenticate.return_value = True

            # post the login form to the test env
            resp = form.submit()
            self.assertEqual(resp.status, '302 Found')

        # get the redirect url. set the cookies manually,
        # for some reason webtest doesn't set them in the request
        cookies = '; '.join(['{}={}'.format(k, v) for k, v
                             in self.http.cookies.items()])
        resp = self.http.get(resp.location, headers={'Cookie': cookies})
        self.assertEqual(resp.status, '302 Found')
        self.assertIn(self.config.actions_app_uri, resp.location)<|MERGE_RESOLUTION|>--- conflicted
+++ resolved
@@ -82,11 +82,7 @@
         # setup some test data
         _email = 'johnsmith@example.com'
         self.test_user = self.amdb.get_user_by_mail(_email)
-<<<<<<< HEAD
-        self.test_action = self.actions.add_action(eppn_or_userid = self.test_user.eppn,
-=======
         self.test_action = self.actions.add_action(self.test_user.user_id,
->>>>>>> 77800d01
                                                    action_type = 'dummy',
                                                    preference = 100,
                                                    params = {})
