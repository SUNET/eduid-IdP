#
# Copyright (c) 2013, 2014, 2015 NORDUnet A/S
# All rights reserved.
#
#   Redistribution and use in source and binary forms, with or
#   without modification, are permitted provided that the following
#   conditions are met:
#
#     1. Redistributions of source code must retain the above copyright
#        notice, this list of conditions and the following disclaimer.
#     2. Redistributions in binary form must reproduce the above
#        copyright notice, this list of conditions and the following
#        disclaimer in the documentation and/or other materials provided
#        with the distribution.
#     3. Neither the name of the NORDUnet nor the names of its
#        contributors may be used to endorse or promote products derived
#        from this software without specific prior written permission.
#
# THIS SOFTWARE IS PROVIDED BY THE COPYRIGHT HOLDERS AND CONTRIBUTORS
# "AS IS" AND ANY EXPRESS OR IMPLIED WARRANTIES, INCLUDING, BUT NOT
# LIMITED TO, THE IMPLIED WARRANTIES OF MERCHANTABILITY AND FITNESS
# FOR A PARTICULAR PURPOSE ARE DISCLAIMED. IN NO EVENT SHALL THE
# COPYRIGHT HOLDER OR CONTRIBUTORS BE LIABLE FOR ANY DIRECT, INDIRECT,
# INCIDENTAL, SPECIAL, EXEMPLARY, OR CONSEQUENTIAL DAMAGES (INCLUDING,
# BUT NOT LIMITED TO, PROCUREMENT OF SUBSTITUTE GOODS OR SERVICES;
# LOSS OF USE, DATA, OR PROFITS; OR BUSINESS INTERRUPTION) HOWEVER
# CAUSED AND ON ANY THEORY OF LIABILITY, WHETHER IN CONTRACT, STRICT
# LIABILITY, OR TORT (INCLUDING NEGLIGENCE OR OTHERWISE) ARISING IN
# ANY WAY OUT OF THE USE OF THIS SOFTWARE, EVEN IF ADVISED OF THE
# POSSIBILITY OF SUCH DAMAGE.
#
# Author : Fredrik Thulin <fredrik@thulin.net>
#

"""
User and user database module.
"""

from eduid_userdb import UserDB, User
from eduid_userdb.exceptions import UserDoesNotExist


class IdPUser(object):
    """
    Representation of a user. Used to load data about a user from the
    userdb, and then represent it in a readable way.

    :param username: username to search for in userdb
    :param userdb: user database instance
    :raise NoSuchUser: if 'username' was not found in the userdb

    :type username: str or unicode or ObjectId
    :type userdb: UserDB
    """

    def __init__(self, username, userdb):
        self._username = username
        _user = None
        if isinstance(username, str) or isinstance(username, unicode):
            if '@' in username:
<<<<<<< HEAD
                self._data = backend.userdb.get_user_by_mail(username.lower())
            if not self._data:
                self._data = backend.userdb.get_user_by_field('eduPersonPrincipalName', username.lower())
        if not self._data:
            # username will be ObjectId if this is a lookup using an existing SSO session
            self._data = backend.userdb.get_user_by_id(username, raise_on_missing=False)
        if not self._data:
            raise NoSuchUser("User {!r} not found".format(username))
        assert isinstance(self._data, dict)
=======
                _user = userdb.get_user_by_mail(username.lower())
            if not _user:
                _user = userdb.get_user_by_eppn(username.lower())
        if not _user:
            # username will be ObjectId if this is a lookup using an existing SSO session
            _user = userdb.get_user_by_id(username)
        if not isinstance(_user, User):
            raise ValueError('Unknown User returned')
        self._user = _user
>>>>>>> af09f881

    def __repr__(self):
        return ('<{} instance at {:#x}: user={username!r}>'.format(
                self.__class__.__name__,
                id(self),
                username=self._username,
                ))

    def get_id(self):
        """
        Get the _id of the user in the db.

        :return: User id

        :rtype: str
        """
        return str(self._data.get('_id'))

    @property
    def identity(self):
        """
        All the key-value pairs of this user in the user database.

        :return: Full user identity

        :rtype: dict
        """
        return self._user.to_dict(old_userdb_format = True)

    @property
    def username(self):
        """
        Primary identifying username for this user.

        :return: username

        :rtype: string
        """
        return self._username

    @property
    def passwords(self):
        """
        Return the password credentials for this user.
        This is a list of dicts with "salt" and "id" keys.

        If a user is halfway into the signup process, an account exists but
        has no passwords. Return empty list in that case.

        :return: User password credentials

        :rtype: [dict]
        """
        return self._user.passwords.to_list_of_dicts()


class IdPUserDb(object):
    """

    :param logger: logging logger
    :param config: IdP config
    :param userdb: User database

    :type logger: logging.Logger
    :type config: eduid_idp.config.IdPConfig
    """

    def __init__(self, logger, config, userdb = None):
        self.logger = logger
        self.config = config
        if userdb is None:
            userdb = UserDB(config.userdb_mongo_uri, db_name=config.userdb_mongo_database)
        self.userdb = userdb

    def lookup_user(self, username):
        """
        Load IdPUser from userdb.

        :param username: string
        :return: user found in database
        :rtype: IdPUser | None
        """
        try:
            return IdPUser(username, userdb = self.userdb)
        except UserDoesNotExist:
            return None<|MERGE_RESOLUTION|>--- conflicted
+++ resolved
@@ -58,17 +58,6 @@
         _user = None
         if isinstance(username, str) or isinstance(username, unicode):
             if '@' in username:
-<<<<<<< HEAD
-                self._data = backend.userdb.get_user_by_mail(username.lower())
-            if not self._data:
-                self._data = backend.userdb.get_user_by_field('eduPersonPrincipalName', username.lower())
-        if not self._data:
-            # username will be ObjectId if this is a lookup using an existing SSO session
-            self._data = backend.userdb.get_user_by_id(username, raise_on_missing=False)
-        if not self._data:
-            raise NoSuchUser("User {!r} not found".format(username))
-        assert isinstance(self._data, dict)
-=======
                 _user = userdb.get_user_by_mail(username.lower())
             if not _user:
                 _user = userdb.get_user_by_eppn(username.lower())
@@ -78,7 +67,6 @@
         if not isinstance(_user, User):
             raise ValueError('Unknown User returned')
         self._user = _user
->>>>>>> af09f881
 
     def __repr__(self):
         return ('<{} instance at {:#x}: user={username!r}>'.format(
