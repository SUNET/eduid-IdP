#
# Copyright (c) 2015 NORDUnet A/S
# All rights reserved.
#
#   Redistribution and use in source and binary forms, with or
#   without modification, are permitted provided that the following
#   conditions are met:
#
#     1. Redistributions of source code must retain the above copyright
#        notice, this list of conditions and the following disclaimer.
#     2. Redistributions in binary form must reproduce the above
#        copyright notice, this list of conditions and the following
#        disclaimer in the documentation and/or other materials provided
#        with the distribution.
#     3. Neither the name of the NORDUnet nor the names of its
#        contributors may be used to endorse or promote products derived
#        from this software without specific prior written permission.
#
# THIS SOFTWARE IS PROVIDED BY THE COPYRIGHT HOLDERS AND CONTRIBUTORS
# "AS IS" AND ANY EXPRESS OR IMPLIED WARRANTIES, INCLUDING, BUT NOT
# LIMITED TO, THE IMPLIED WARRANTIES OF MERCHANTABILITY AND FITNESS
# FOR A PARTICULAR PURPOSE ARE DISCLAIMED. IN NO EVENT SHALL THE
# COPYRIGHT HOLDER OR CONTRIBUTORS BE LIABLE FOR ANY DIRECT, INDIRECT,
# INCIDENTAL, SPECIAL, EXEMPLARY, OR CONSEQUENTIAL DAMAGES (INCLUDING,
# BUT NOT LIMITED TO, PROCUREMENT OF SUBSTITUTE GOODS OR SERVICES;
# LOSS OF USE, DATA, OR PROFITS; OR BUSINESS INTERRUPTION) HOWEVER
# CAUSED AND ON ANY THEORY OF LIABILITY, WHETHER IN CONTRACT, STRICT
# LIABILITY, OR TORT (INCLUDING NEGLIGENCE OR OTHERWISE) ARISING IN
# ANY WAY OUT OF THE USE OF THIS SOFTWARE, EVEN IF ADVISED OF THE
# POSSIBILITY OF SUCH DAMAGE.
#

__author__ = 'eperez'

from eduid_idp.context import IdPContext
from eduid_idp.idp_user import IdPUser
from eduid_idp.loginstate import SSOLoginData


def add_actions(context: IdPContext, user: IdPUser, ticket: SSOLoginData) -> None:
    """
    Add an action requiring the user to accept a new version of the Terms of Use,
    in case the IdP configuration points to a version the user hasn't accepted.

    This function is called by the IdP when it iterates over all the registered
    action plugins entry points.

    :param context: IdP application instance
    :param user: the authenticating user
    :param ticket: the SSO login data
    """
<<<<<<< HEAD
    version = context.config.get('TOU_VERSION')
    interval = context.config.get('TOU_REACCEPT_INTERVAL')
=======
    version = context.config['TOU_VERSION']
    interval = context.config['TOU_REACCEPT_INTERVAL']
>>>>>>> eeeb11ce

    if user.tou.has_accepted(version, interval):
        context.logger.debug('User has already accepted ToU version {!r}'.format(version))
        return

    if not context.actions_db:
        context.logger.warning('No actions_db - aborting ToU action')
        return None

    if not context.actions_db.has_actions(user.eppn,
                                          action_type = 'tou',
                                          params = {'version': version}):
        context.logger.debug('User must accept ToU version {!r}'.format(version))
        context.actions_db.add_action(
            user.eppn,
            action_type = 'tou',
            preference = 100,
            params = {'version': version})<|MERGE_RESOLUTION|>--- conflicted
+++ resolved
@@ -49,13 +49,8 @@
     :param user: the authenticating user
     :param ticket: the SSO login data
     """
-<<<<<<< HEAD
-    version = context.config.get('TOU_VERSION')
-    interval = context.config.get('TOU_REACCEPT_INTERVAL')
-=======
     version = context.config['TOU_VERSION']
     interval = context.config['TOU_REACCEPT_INTERVAL']
->>>>>>> eeeb11ce
 
     if user.tou.has_accepted(version, interval):
         context.logger.debug('User has already accepted ToU version {!r}'.format(version))
