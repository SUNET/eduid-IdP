#
# Copyright (c) 2013, 2014 NORDUnet A/S. All rights reserved.
# Copyright 2012 Roland Hedberg. All rights reserved.
#
# See the file eduid-IdP/LICENSE.txt for license statement.
#
# Author : Fredrik Thulin <fredrik@thulin.net>
#          Roland Hedberg
#

"""
Code handling Single Log Out requests.
"""
import pprint

import eduid_idp
import saml2.request
import saml2.samlp
from eduid_idp.cache import ExpiringCache
from eduid_idp.service import Service
from saml2 import BINDING_HTTP_POST
from saml2 import BINDING_HTTP_REDIRECT
from saml2 import BINDING_SOAP
from saml2.s_utils import error_status_factory, exception_trace


# -----------------------------------------------------------------------------
# === Single log out ===
# -----------------------------------------------------------------------------


class SLO(Service):
    """
    Single Log Out service.
    """

    def redirect(self):
        """ Expects a HTTP-redirect request """

        _dict = self.unpack_redirect()
        return self.perform_logout(_dict, BINDING_HTTP_REDIRECT)

    def post(self):
        """ Expects a HTTP-POST request """

        _dict = self.unpack_post()
        return self.perform_logout(_dict, BINDING_HTTP_POST)

    def soap(self):
        """
        Single log out using HTTP_SOAP binding
        """
        _dict = self.unpack_soap()
        return self.perform_logout(_dict, BINDING_SOAP)

    def unpack_soap(self):
        """
        Turn a SOAP request into the common format of a dict.

        :return: dict with 'SAMLRequest' and 'RelayState' items
        """
        query = eduid_idp.mischttp.get_request_body()
        return {'SAMLRequest': query,
                'RelayState': '',
                }

    def perform_logout(self, info, binding):
        """
        Perform logout. Means remove SSO session from IdP list, and a best
        effort to contact all SPs that have received assertions using this
        SSO session and letting them know the user has been logged out.

        :param info: Dict with SAMLRequest and possibly RelayState
        :param binding: SAML2 binding as string
        :return: SAML StatusCode

        :type info: dict
        :type binding: string
        :rtype: string
        """
        self.logger.debug("--- Single Log Out Service ---")
        if not info:
            raise eduid_idp.error.BadRequest('Error parsing request or no request', logger = self.logger)

        request = info["SAMLRequest"]
        req_key = ExpiringCache.key(request)

        try:
            req_info = self.context.idp.parse_logout_request(request, binding)
            assert isinstance(req_info, saml2.request.LogoutRequest)
            self.logger.debug("Parsed Logout request ({!s}):\n{!s}".format(binding, req_info.message))
        except Exception as exc:
            self.logger.debug("_perform_logout {!s}:\n{!s}".format(binding, pprint.pformat(info)))
            self.logger.error("Bad request parsing logout request : {!r}".format(exc))
            self.logger.debug("Exception parsing logout request :\n{!s}".format(exception_trace(exc)))
            raise eduid_idp.error.BadRequest("Failed parsing logout request", logger = self.logger)

        req_info.binding = binding
        if 'RelayState' in info:
            req_info.relay_state = info['RelayState']

        # look for the subject
        subject = req_info.subject_id()
        if subject is not None:
            self.logger.debug("Logout subject: {!s}".format(subject.text.strip()))
        # XXX should verify issuer (a.k.a. sender()) somehow perhaps
        self.logger.debug("Logout request sender : {!s}".format(req_info.sender()))

        _name_id = req_info.message.name_id
        _session_id = eduid_idp.mischttp.get_idpauthn_cookie(self.logger)
        _username = None
        if _session_id:
            # If the binding is REDIRECT, we can get the SSO session to log out from the
            # client idpauthn cookie
            session_ids = [eduid_idp.cache.SSOSessionId(_session_id)]
        else:
            # For SOAP binding, no cookie is sent - only NameID. Have to figure out
            # the user based on NameID and then destroy *all* the users SSO sessions
            # unfortunately.
            _username = self.context.idp.ident.find_local_id(_name_id)
            self.logger.debug("Logout message name_id: {!r} found username {!r}".format(
                _name_id, _username))
            session_ids = self.context.sso_sessions.get_sessions_for_user(_username)

        self.logger.debug("Logout resources: name_id {!r} username {!r}, session_ids {!r}".format(
            _name_id, _username, session_ids))

        if session_ids:
            status_code = self._logout_session_ids(session_ids, req_key)
        else:
            # No specific SSO session(s) were found, we have no choice but to logout ALL
            # the sessions for this NameID.
            status_code = self._logout_name_id(_name_id, req_key)

        self.logger.debug("Logout of sessions {!r} / NameID {!r} result : {!r}".format(
            session_ids, _name_id, status_code))
        return self._logout_response(req_info, status_code, req_key)

    def _logout_session_ids(self, session_ids, req_key):
        """
        Terminate one or more specific SSO sessions.

        :param session_ids: List of db keys in SSO session database
        :param req_key: Logging id of request
        :return: SAML StatusCode
        :rtype: string
        """
        fail = 0
        for this in session_ids:
            self.logger.debug("Logging out SSO session with key: {!s}".format(this))
            try:
                _data = self.context.sso_sessions.get_session(this)
                if not _data:
                    raise KeyError('Session not found')
                _sso = eduid_idp.sso_session.from_dict(_data)
                res = self.context.sso_sessions.remove_session(this)
                self.logger.info("{!s}: logout sso_session={!r}, age={!r}m, result={!r}".format(
                    req_key, _sso.public_id, _sso.minutes_old, bool(res)))
            except KeyError:
                self.logger.info("{!s}: logout sso_key={!r}, result=not_found".format(req_key, this))
                res = 0
            if not res:
                fail += 1
        if fail:
            if fail == len(session_ids):
                return saml2.samlp.STATUS_RESPONDER
            return saml2.samlp.STATUS_PARTIAL_LOGOUT
        return saml2.samlp.STATUS_SUCCESS

    def _logout_name_id(self, name_id, req_key):
        """
        Terminate ALL SSO sessions found using this NameID.

        This is not as nice as _logout_session_ids(), as it would log a user
        out of sessions across multiple devices - probably not the expected thing
        to happen from a user perspective when clicking Logout on their phone.

        :param name_id: NameID from LogoutRequest
        :param req_key: Logging id of request
        :return: SAML StatusCode
        :rtype: string
        """
        if not name_id:
            self.logger.debug("No NameID provided for logout")
            return saml2.samlp.STATUS_UNKNOWN_PRINCIPAL
        try:
            # remove the authentication
            # XXX would be useful if remove_authn_statements() returned how many statements it actually removed
            self.context.idp.session_db.remove_authn_statements(name_id)
            self.logger.info("{!s}: logout name_id={!r}".format(req_key, name_id))
        except KeyError as exc:
            self.logger.error("ServiceError removing authn : %s" % exc)
            raise eduid_idp.error.ServiceError(logger = self.logger)
        return saml2.samlp.STATUS_SUCCESS

    def _logout_response(self, req_info, status_code, req_key, sign_response=True):
        """
        Create logout response.

        :param req_info: Logout request
        :param status_code: logout result (e.g. 'urn:oasis:names:tc:SAML:2.0:status:Success')
        :param req_key: SAML request id
        :param sign_response: cryptographically sign response or not
        :return: HTML response

        :type req_info: saml2.request.LogoutRequest
        :type status_code: string
        :type req_key: string
        :type sign_response: bool
        :rtype: string
        """
        self.logger.debug("LOGOUT of '{!s}' by '{!s}', success={!r}".format(req_info.subject_id(),
                                                                            req_info.sender(),
                                                                            status_code))
        if req_info.binding != BINDING_SOAP:
            bindings = [BINDING_HTTP_REDIRECT, BINDING_HTTP_POST]
            binding, destination = self.context.idp.pick_binding("single_logout_service", bindings,
                                                         entity_id = req_info.sender())
            bindings = [binding]
        else:
            bindings = [BINDING_SOAP]
            destination = ""

        status = None  # None == success in create_logout_response()
        if status_code != saml2.samlp.STATUS_SUCCESS:
            status = error_status_factory((status_code, "Logout failed"))
            self.logger.debug("Created 'logout failed' status based on {!r} : {!r}".format(status_code, status))

        issuer = self.context.idp._issuer(self.context.idp.config.entityid)
        response = self.context.idp.create_logout_response(req_info.message, bindings, status, sign = sign_response,
                                                   issuer = issuer)
        # Only perform expensive parse/pretty-print if debugging
<<<<<<< HEAD
        if self.config.get('DEBUG'):
=======
        if self.config['DEBUG']:
>>>>>>> eeeb11ce
            xmlstr = eduid_idp.util.maybe_xml_to_string(response, logger=self.logger)
            self.logger.debug("Logout SAMLResponse :\n\n{!s}\n\n".format(xmlstr))

        ht_args = self.context.idp.apply_binding(bindings[0], str(response), destination, req_info.relay_state,
                                         response = True)
        # self.logger.debug("Apply bindings result :\n{!s}\n\n".format(pprint.pformat(ht_args)))

        # Delete the SSO session cookie in the browser
        eduid_idp.mischttp.delete_cookie('idpauthn', self.logger, self.config)

        # INFO-Log the SAML request ID, result of logout and destination
        self.logger.info("{!s}: logout status={!r}, dst={!s}".format(req_key, status_code, destination))

        # XXX old code checked 'if req_info.binding == BINDING_HTTP_REDIRECT:', but it looks like
        # it would be more correct to look at bindings[0] here, since `bindings' is what was used
        # with create_logout_response() and apply_binding().
        if req_info.binding != bindings[0]:
            self.logger.debug("Creating response with binding {!r] instead of {!r} used before".format(
                bindings[0], req_info.binding))
        return eduid_idp.mischttp.create_html_response(bindings[0], ht_args, self.start_response, self.logger)<|MERGE_RESOLUTION|>--- conflicted
+++ resolved
@@ -230,11 +230,7 @@
         response = self.context.idp.create_logout_response(req_info.message, bindings, status, sign = sign_response,
                                                    issuer = issuer)
         # Only perform expensive parse/pretty-print if debugging
-<<<<<<< HEAD
-        if self.config.get('DEBUG'):
-=======
         if self.config['DEBUG']:
->>>>>>> eeeb11ce
             xmlstr = eduid_idp.util.maybe_xml_to_string(response, logger=self.logger)
             self.logger.debug("Logout SAMLResponse :\n\n{!s}\n\n".format(xmlstr))
 
