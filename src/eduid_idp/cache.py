#
# Copyright (c) 2018 SUNET
# Copyright (c) 2013, 2014, 2016, 2017 NORDUnet A/S
# Copyright 2012 Roland Hedberg. All rights reserved.
# All rights reserved.
#
# See the file eduid-IdP/LICENSE.txt for license statement.
#
# Author : Fredrik Thulin <fredrik@thulin.net>
#          Roland Hedberg
#
import logging
import time
import uuid
import datetime
from hashlib import sha1
from collections import deque
from binascii import unhexlify

from typing import NewType, List, Deque, AnyStr

import six

from eduid_common.session import SessionManager, RedisEncryptedSession
from eduid_idp.config import IdPConfig
from eduid_userdb import MongoDB

_SHA1_HEXENCODED_SIZE = 160 // 8 * 2


class NoOpLock(object):
    """
    A No-op lock class, to avoid a lot of "if self.lock:" in code using locks.
    """

    def __init__(self):
        pass

    # noinspection PyUnusedLocal
    def acquire(self, _block = True):
        """
        Fake acquiring a lock.

        :param _block: boolean, whether to block or not (NO-OP in this implementation)
        """
        return True

    def release(self):
        """
        Fake releasing a lock.
        """
        pass


class ExpiringCache(object):
    """
    Base class of caches with a TTL.

    :param name: name of cache as string, only used for debugging
    :param logger: logging logger instance
    :param ttl: data time to live in this cache, as seconds (integer)
    :param lock: threading.Lock compatible locking instance
    """

    def __init__(self, name, logger, ttl, lock = None):
        self.logger = logger
        self.ttl = ttl
        self.name = name

    @staticmethod
    def key(something: AnyStr) -> str:
        """
        Generate a unique (not strictly guaranteed) key based on `something'.

        :param something: object
        :return:
        """
        if isinstance(something, six.binary_type):
            return sha1(something).hexdigest()
        return sha1(something.encode('UTF-8')).hexdigest()

    def add(self, key, info):
        """
        Add entry to the cache.

        :param key: Lookup key for entry
        :param info: Value to be stored for 'key'
        :return: None
        """
        raise NotImplementedError('add not implemented in subclass')

    def get(self, key):
        """
        Fetch data from cache based on `key'.

        :param key: hash key to use for lookup
        :returns: Any data found matching `key', or None.
        """
        raise NotImplementedError('get not implemented in subclass')

    def update(self, key, info):
        """
        Update entry in the cache.

        :param key: Lookup key for entry
        :param info: Value to be stored for 'key'
        :return: None
        """
        raise NotImplementedError('update not implemented in subclass')

    def delete(self, key):
        """
        Delete an item from the cache.

        :param key: hash key to delete
        :return: True on success
        """
        raise NotImplementedError('delete not implemented in subclass')


class ExpiringCacheMem(ExpiringCache):
    """
    Simplistic implementation of a cache that removes entrys as they become too old.

    This implementation invokes garbage collecting on every addition of data. This
    is believed to be a pragmatic approach for small to medium sites. For a large
    site with e.g. load balancers causing uneven traffic patterns, this might not
    work that well and the use of an external cache such as memcache is recommended.

    :param name: name of cache as string, only used for debugging
    :param logger: logging logger instance
    :param ttl: data time to live in this cache, as seconds (integer)
    :param lock: threading.Lock compatible locking instance
    """

    def __init__(self, name, logger, ttl, lock = None):
        super(ExpiringCacheMem, self).__init__(name, logger, ttl)
        self._data: dict = {}
        self._ages: Deque = deque()
        self.lock = lock
        if self.lock is None:
            self.lock = NoOpLock()

    def add(self, key, info, now = None):
        """
        Add entry to the cache.

        Ability to supply current time is only meant for test cases!

        :param key: Lookup key for entry
        :param info: Value to be stored for 'key'
        :param now: Current time - do not use unless testing!
        :return: None
        """
        self._data[key] = info
        # record when this entry shall be purged
        _now = now
        if _now is None:
            _now = int(time.time())
        self._ages.append((_now, key))
        self._purge_expired(_now - self.ttl)

    def _purge_expired(self, timestamp):
        """
        Purge expired records.

        :param timestamp: Purge any entrys older than this (integer)
        :return: None
        """
        if not self.lock.acquire(False):
            # if we don't get the lock, don't worry about it and just skip purging
            return None
        try:
            # purge any expired records. self._ages have the _data entries listed with oldest first.
            while True:
                try:
                    (_exp_ts, _exp_key) = self._ages.popleft()
                except IndexError:
                    break
                if _exp_ts > timestamp:
                    # entry not expired - reinsert in queue and end purging
                    self._ages.appendleft((_exp_ts, _exp_key))
                    break
                self.logger.debug('Purged {!s} cache entry {!s} seconds over limit : {!s}'.format(
                    self.name, timestamp - _exp_ts, _exp_key))
                self.delete(_exp_key)
        finally:
            self.lock.release()

    def get(self, key):
        """
        Fetch data from cache based on `key'.

        :param key: hash key to use for lookup
        :returns: Any data found matching `key', or None.
        """
        return self._data.get(key)

    def update(self, key, info):
        """
        Update an entry in the cache.

        :param key: Lookup key for entry
        :param info: Value to be stored for 'key'
        :return: None
        """
        self._data[key] = info

    def delete(self, key):
        """
        Delete an item from the cache.

        :param key: hash key to delete
        :return: True on success
        """
        try:
            del self._data[key]
            return True
        except KeyError:
            self.logger.debug('Failed deleting key {!r} from {!s} cache (entry did not exist)'.format(
                key, self.name))

    def items(self):
        """
        Return all items from cache.
        """
        return self._data


class ExpiringCacheCommonSession(ExpiringCache):

    def __init__(self, name: str, logger: logging.Logger, ttl: int, config: IdPConfig, secret: str):
        super(ExpiringCacheCommonSession, self).__init__(name, logger, ttl, lock=None)

        redis_cfg = {'REDIS_PORT': config['REDIS_PORT'],
                     'REDIS_DB': config['REDIS_DB'],
                     }
        if config.get('REDIS_SENTINEL_HOSTS'):
<<<<<<< HEAD
            redis_cfg.update({'REDIS_SENTINEL_HOSTS': config.get('REDIS_SENTINEL_HOSTS'),
                              'REDIS_SENTINEL_SERVICE_NAME': config.get('REDIS_SENTINEL_SERVICE_NAME'),
=======
            redis_cfg.update({'REDIS_SENTINEL_HOSTS': config['REDIS_SENTINEL_HOSTS'],
                              'REDIS_SENTINEL_SERVICE_NAME': config['REDIS_SENTINEL_SERVICE_NAME'],
>>>>>>> eeeb11ce
                              })
        else:
            redis_cfg['REDIS_HOST'] = config['REDIS_HOST']
        self._debug = config['DEBUG']
        self._redis_cfg = redis_cfg
        self._manager = SessionManager(redis_cfg, ttl=ttl, secret=secret)

    def __repr__(self):
        return '<{!s}: {!s}>'.format(self.__class__.__name__, self)

    def __str__(self):
        if 'REDIS_SENTINEL_HOSTS' in self._redis_cfg:
            return 'redis sentinel={!r}'.format(','.join(self._redis_cfg['REDIS_SENTINEL_HOSTS']))
        else:
            return 'redis host={!r}'.format(self._redis_cfg['REDIS_HOST'])

    def add(self, key: str, info) -> RedisEncryptedSession:
        """
        Add entry to the cache.

        :param key: Lookup key for entry
        :param info: Value to be stored for 'key'

        :type key: str | unicode
        :type info: SSOLoginData | dict

        :return: New session
        """
        if not isinstance(info, dict):
            data = info.to_dict()
            data['req_info'] = None  # can't serialize this - will be re-created from SAMLRequest
        else:
            data = info
        if len(key) == _SHA1_HEXENCODED_SIZE:
            # hex-encoded sha1
            _session_id = unhexlify(key)
            session = self._manager.get_session(session_id=_session_id, data=data, debug=self._debug)
        else:
            session = self._manager.get_session(token=key, data=data, debug=self._debug)
        session.commit()
        return session

    def get(self, key: str) -> RedisEncryptedSession:
        """
        Fetch data from cache based on `key'.

        :param key: hash key to use for lookup

        :returns: The previously added session
        """
        try:
            if len(key) == _SHA1_HEXENCODED_SIZE:
                _session_id = unhexlify(key)
                session = self._manager.get_session(session_id = _session_id, debug=self._debug)
            else:
                session = self._manager.get_session(token=key, debug=self._debug)
            return session
        except KeyError:
            pass

    def new_common_session(self) -> RedisEncryptedSession:
        """Create a new eduid common session for use in the old CherryPy IdP."""
        session = self._manager.get_session(data={}, debug=self._debug)
        return session

    def update(self, key, info):
        """
        Update entry in the cache.

        :param key: Lookup key for entry
        :param info: Value to be stored for 'key'

        :type key: str | unicode
        :type info: SSOLoginData | dict

        :rtype: None
        """
        self.add(key, info)

    def delete(self, key):
        """
        Delete an item from the cache.

        :param key: hash key to delete

        :type key: str | unicode

        :return: True on success
        """
        if len(key) == _SHA1_HEXENCODED_SIZE:
            _session_id = unhexlify(key)
            session = self._manager.get_session(session_id=_session_id, debug=self._debug)
        else:
            session = self._manager.get_session(token=key, debug=self._debug)
        if not session:
            return False
        session.clear()
        return True


# A distinct type for session ids
SSOSessionId = NewType('SSOSessionId', bytes)


class SSOSessionCache(object):
    """
    This cache holds all SSO sessions, meaning information about what users
    have a valid session with the IdP in order to not be authenticated again
    (until the SSO session expires).
    """

    def __init__(self, logger, ttl, lock = None):
        self.logger = logger
        self._ttl = ttl
        self._lock = lock
        if self._lock is None:
            self._lock = NoOpLock()

    def remove_session(self, sid: SSOSessionId):
        """
        Remove entrys when SLO is executed.

        :param sid: Session identifier as string
        :return: True on success
        """
        raise NotImplementedError()

    def add_session(self, username, data) -> SSOSessionId:
        """
        Add a new SSO session to the cache.

        The mapping of uid -> user (and data) is used when a user visits another SP before
        the SSO session expires, and the mapping of user -> uid is used if the user requests
        logout (SLO).

        :param username: Username as string
        :param data: opaque, should be SSOSession converted to dict()
        :return: Unique session identifier
        """
        raise NotImplementedError()

    def update_session(self, username, data):
        """
        Update a SSO session in the cache.

        :param username: Username as string
        :param data: opaque, should be SSOSession converted to dict()
        :return: Unique session identifier
        """
        raise NotImplementedError()

    def get_session(self, sid: SSOSessionId):
        """
        Lookup an SSO session using the session id (same `sid' previously used with add_session).

        :param sid: Unique session identifier as string
        :return: opaque
        """
        raise NotImplementedError()

    def get_sessions_for_user(self, username) -> List[SSOSessionId]:
        """
        Lookup all SSO sessions for a given username. Used in SLO with SOAP binding.

        :param username: The username to look for

        :return: Zero or more SSO session_id's
        """

    def _create_session_id(self) -> SSOSessionId:
        """
        Create a unique value suitable for use as session identifier.

        The uniqueness and unability to guess is security critical!
        :return: session_id as bytes (to match what cookie decoding yields)
        """
        return SSOSessionId(str(uuid.uuid4()).encode('utf-8'))


class SSOSessionCacheMem(SSOSessionCache):
    """
    This cache holds all SSO sessions, meaning information about what users
    have a valid session with the IdP in order to not be authenticated again
    (until the SSO session expires).

    Do NOT use this in-memory SSO session cache in a clustered setup -
    only for a (small) single IdP.
    """

    def __init__(self, logger, ttl, lock = None):
        SSOSessionCache.__init__(self, logger, ttl, lock)
        self.lid2data = ExpiringCacheMem('SSOSession.uid2user', self.logger, self._ttl, lock = self._lock)

    def remove_session(self, sid: SSOSessionId):
        self.logger.debug('Purging SSO session {!r}, data : {!s}'.format(sid, self.lid2data.get(sid)))
        return self.lid2data.delete(sid)

    def add_session(self, username, data) -> SSOSessionId:
        _sid = self._create_session_id()
        self.lid2data.add(_sid, {'username': username,
                                 'data': data,
                                 })
        self.logger.debug('Added SSO session {!r}, data : {!s}'.format(_sid, self.lid2data.get(_sid)))
        return _sid

    def update_session(self, username, data):
        # TODO: This is completely broken - we add a new state rather than updating the old one
        _sid = self._create_session_id()
        self.logger.debug('Updating data by adding it using new session id {}. FIXME.'.format(_sid))
        self.lid2data.update(_sid, {'username': username,
                                    'data': data,
                                    })

    def get_session(self, sid: SSOSessionId):
        try:
            this = self.lid2data.get(sid)
            if this:
                return this['data']
        except KeyError:
            self.logger.debug('Failed looking up SSO session with session id={!r}'.format(sid))
            raise

    def get_sessions_for_user(self, username) -> List[SSOSessionId]:
        res = []
        for _key, _val in self.lid2data.items():
            # Traversing all of lid2data could be a bit slow, but any non-trivial
            # setup of eduid-IdP is expected to use another backend anyways. In-memory
            # backend won't work well with multiple IdP:s anyway (think log in to one IdP,
            # log out to another).
            if _val.get('username') == username:
                res.append(_key)
        self.logger.debug('Found SSO sessions for user {!r}: {!r}'.format(username, res))
        return res


class SSOSessionDB(MongoDB):
    """
    MongoDB interface using eduid_userdb
    """
    pass


class SSOSessionCacheMDB(SSOSessionCache):
    """
    This is a MongoDB version of SSOSessionCache().

    Expiration is done using simple non-blocking delete-querys on an indexed date-field.
    A simple timestamp is used to not invoke expiration more often than once every
    `expiration_freq' seconds.
    """

    def __init__(self, uri, logger, ttl, lock = None, expiration_freq = 60, conn = None, db_name = 'eduid_idp',
                 **kwargs):
        SSOSessionCache.__init__(self, logger, ttl, lock)
        self._expiration_freq = expiration_freq
        self._last_expire_at = None

        self._db = SSOSessionDB(db_uri = uri, db_name = db_name)
        self.sso_sessions = self._db.get_collection('sso_sessions')
        for retry in range(2, -1, -1):
            try:
                self.sso_sessions.ensure_index('created_ts', name = 'created_ts_idx', unique = False)
                self.sso_sessions.ensure_index('session_id', name = 'session_id_idx', unique = True)
                self.sso_sessions.ensure_index('username', name = 'username_idx', unique = False)
                break
            except Exception:
                if not retry:
                    raise
                self.logger.error('Failed ensuring mongodb index, retrying ({})'.format(retry))

    def remove_session(self, sid: SSOSessionId):
        res = self.sso_sessions.remove({'session_id': sid}, w = 'majority')
        try:
            return res['n']  # number of deleted records
        except (KeyError, TypeError):
            self.logger.warning('Remove session {!r} failed, result: {!r}'.format(sid, res))
            return False

    def add_session(self, username, data) -> SSOSessionId:
        _ts = time.time()
        isodate = datetime.datetime.fromtimestamp(_ts, None)
        _sid = self._create_session_id()
        _doc = {'session_id': _sid,
                'username': username,
                'data': data,
                'created_ts': isodate,
                }
        self.sso_sessions.insert(_doc)
        self.expire_old_sessions()
        return _sid

    def update_session(self, username, data):
        # TODO: This is completely broken - we add a new state rather than updating the old one
        _sid = self._create_session_id()
        self.logger.debug('Updating data by adding it using new session id {}. FIXME.'.format(_sid))
        _test_doc = {'session_id': _sid,
                     'username': username,
                     }
        self.sso_sessions.update(_test_doc, {'$set': {'data': data}})

    def get_session(self, sid: SSOSessionId):
        try:
            res = self.sso_sessions.find_one({'session_id': sid})
            if res:
                return res['data']
        except KeyError:
            self.logger.debug('Failed looking up SSO session with id={!r}'.format(sid))
            raise

    def get_sessions_for_user(self, username) -> List[SSOSessionId]:
        res = []
        entrys = self.sso_sessions.find({'username': username})
        for this in entrys:
            res.append(this['session_id'])
        return res

    def expire_old_sessions(self, force=False):
        """
        Remove expired sessions from the MongoDB database.

        Unless force=True, this will be a no-op if less than `expiration_freq' seconds
        has passed since the last time this operation was invoked.

        :param force: Boolean, force run even if not enough time has passed
        :return: True if expiration was performed, False otherwise
        """
        _ts = time.time() - self._ttl
        if not force and self._last_expire_at is not None:
            if self._last_expire_at > _ts - self._expiration_freq:
                return False
        self._last_expire_at = _ts
        isodate = datetime.datetime.fromtimestamp(_ts, None)
        self.sso_sessions.remove({'created_ts': {'$lt': isodate}})
        return True<|MERGE_RESOLUTION|>--- conflicted
+++ resolved
@@ -236,13 +236,8 @@
                      'REDIS_DB': config['REDIS_DB'],
                      }
         if config.get('REDIS_SENTINEL_HOSTS'):
-<<<<<<< HEAD
-            redis_cfg.update({'REDIS_SENTINEL_HOSTS': config.get('REDIS_SENTINEL_HOSTS'),
-                              'REDIS_SENTINEL_SERVICE_NAME': config.get('REDIS_SENTINEL_SERVICE_NAME'),
-=======
             redis_cfg.update({'REDIS_SENTINEL_HOSTS': config['REDIS_SENTINEL_HOSTS'],
                               'REDIS_SENTINEL_SERVICE_NAME': config['REDIS_SENTINEL_SERVICE_NAME'],
->>>>>>> eeeb11ce
                               })
         else:
             redis_cfg['REDIS_HOST'] = config['REDIS_HOST']
