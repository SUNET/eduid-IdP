#!/bin/sh

set -e
set -x

. /opt/eduid/bin/activate

# These could be set from Puppet if multiple instances are deployed
eduid_name=${eduid_name-'eduid-idp'}
base_dir=${base_dir-"/opt/eduid/${eduid_name}"}
# These *can* be set from Puppet, but are less expected to...
cfg_dir=${cfg_dir-"${base_dir}/etc"}
log_dir=${log_dir-'/var/log/eduid'}
state_dir=${state_dir-"${base_dir}/run"}
metadata=${metadata-"${state_dir}/metadata.xml"}
pysaml2_settings=${pysaml2_settings-"${cfg_dir}/idp_pysaml2_settings.py"}
run=${run-'/opt/eduid/bin/eduid_idp'}
extra_args=${extra_args-''}

chown eduid: "${log_dir}" "${state_dir}"

<<<<<<< HEAD
# || true to not fail on read-only cfg_dir

=======
>>>>>>> eeeb11ce
# Look for executable in developers environment
if [ "x${PYTHONPATH}" != "x" ]; then
    found=0
    for src_dir in $(echo "${PYTHONPATH}" | tr ":" "\n"); do
	for this in "${src_dir}/idp.py" "${src_dir}/eduid_idp/idp.py"; do
	    if [ -x "${this}" ]; then
		echo "$0: Found developer's entry point: ${this}"
		run="${this}"
		extra_args+=" --debug"
		found=1
		break
	    fi
	done
	if [ $found -ne 0 ]; then
	    # stop at first match
	    break
	fi
    done
fi

# nice to have in docker run output, to check what
# version of something is actually running.
/opt/eduid/bin/pip freeze

if [ ! -s "${metadata}" ]; then
    # Create file with local metadata
    cd "${cfg_dir}" && \
	/opt/eduid/bin/make_metadata.py "${pysaml2_settings}" | \
	xmllint --format - > "${metadata}"
fi

echo ""
echo "$0: Starting ${run}"
exec start-stop-daemon --start -c eduid:eduid --exec \
    /opt/eduid/bin/python -- "${run}" \
    ${extra_args}<|MERGE_RESOLUTION|>--- conflicted
+++ resolved
@@ -19,11 +19,6 @@
 
 chown eduid: "${log_dir}" "${state_dir}"
 
-<<<<<<< HEAD
-# || true to not fail on read-only cfg_dir
-
-=======
->>>>>>> eeeb11ce
 # Look for executable in developers environment
 if [ "x${PYTHONPATH}" != "x" ]; then
     found=0
